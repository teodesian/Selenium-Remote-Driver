--- conflicted
+++ resolved
@@ -92,13 +92,10 @@
         my $decoded_json = undef;
         print "RES: ".$response->decoded_content."\n\n" if $self->{debug};
         if (($response->message ne 'No Content') && ($response->content ne '')) {
-<<<<<<< HEAD
-=======
             if ($response->content_type !~ m/json/i) {
                 $data->{'cmd_return'} = 'Server returned error message '.$response->content.' instead of data';
                 return $data;
             }
->>>>>>> 0ee6f2b3
             $decoded_json = $json->allow_nonref(1)->utf8(1)->decode($response->content);
             $data->{'sessionId'} = $decoded_json->{'sessionId'};
         }
