#!perl
use strict;
use warnings;

use Test::More;

unless($ENV{RELEASE_TESTING}) {
  plan(skip_all=>"Author tests not required for installation.");
}

eval {use LWP::Simple;};
plan skip_all => "need LWP::Simple" if $@;
use Selenium::Remote::Commands;

my $uri  = "http://selenium.googlecode.com/svn/wiki/JsonWireProtocol.wiki";
my $data = get($uri);
plan skip_all => "need internet connection to run spec test" if !$data;

my $todo_list = {
   'GET session/:sessionId/orientation'                    => 1,
   'POST session/:sessionId/orientation'                   => 1,
   'POST session/:sessionId/ime/deactivate'                => 1,
   'GET session/:sessionId/ime/activated'                  => 1,
   'POST session/:sessionId/ime/activate'                  => 1,
   'GET session/:sessionId/ime/active_engine'              => 1,
   'GET session/:sessionId/ime/available_engines'          => 1,
   'POST session/:sessionId/touch/click'                   => 1,
   'POST session/:sessionId/touch/down'                    => 1,
   'POST session/:sessionId/touch/up'                      => 1,
   'GET sessions'                                          => 1,
   'POST session/:sessionId/window/:windowHandle/size'     => 1,
   'GET session/:sessionId/window/:windowHandle/size'      => 1,
   'POST session/:sessionId/window/:windowHandle/position' => 1,
   'GET session/:sessionId/window/:windowHandle/position'  => 1,
   'POST session/:sessionId/keys'                          => 1,
<<<<<<< HEAD
   'GET session/:sessionId/location'                       => 1,
   'POST session/:sessionId/location'                      => 1,
=======
   'POST session/:sessionId/window/:windowHandle/maximize' => 1,
>>>>>>> 0d03188f
   'GET session/:sessionId/local_storage'                  => 1,
   'POST session/:sessionId/local_storage'                 => 1,
   'DELETE session/:sessionId/local_storage'               => 1,
   'GET session/:sessionId/local_storage/key/:key'         => 1,
   'DELETE session/:sessionId/local_storage/key/:key'      => 1,
   'GET session/:sessionId/local_storage/size'             => 1,
   'GET session/:sessionId/session_storage'                => 1,
   'POST session/:sessionId/session_storage'               => 1,
   'DELETE session/:sessionId/session_storage'             => 1,
   'GET session/:sessionId/session_storage/key/:key'       => 1,
   'DELETE session/:sessionId/session_storage/key/:key'    => 1,
   'GET session/:sessionId/session_storage/size'           => 1,
};
my @lines = split(/\n/, $data);
my @methods;

for my $line (@lines) {
  if ($line =~
/\|\|\s*(GET|POST|DELETE)\s*\|\|\s*\[\S*\s+\/([^\]]*)\]\s*\|\|\s*([^\|]*?)\s*\|\|/
    ) {
    my $method = {method => $1, path => $2, desc => $3};
    push @methods, $method;
  }
}
my $commands = Selenium::Remote::Commands->new->get_cmds;
SOURCE_COMMAND: for my $method_source (@methods) {
  my $command = "$method_source->{method} $method_source->{path}";
  my $msg     = "Looking for '$command'";
  for my $method_local (values %{$commands}) {
    if (  $method_local->{url} eq $method_source->{path}
      and $method_local->{method} eq $method_source->{method}) {
      pass($msg);
      next SOURCE_COMMAND;
    }
  }
TODO: {
    local $TODO = "need to create command" if $todo_list->{$command};
    fail($msg);
    diag("Add this to lib/Selenium/Remote/Commands.pm:

#        '$method_source->{path}'     => {
#                          'method' => '$method_source->{method}',
#                          'url'    => '$method_source->{path}'
#        },

or add this to t/03-spec-coverage.t, to the hash %todo_list:

# '$command' => 1,

\n");
  }
}

LOCAL_COMMAND: for my $method_local (values %{$commands}) {
  my $msg = "extra command $method_local->{method} $method_local->{url}";
  for my $method_source (@methods) {
    if (  $method_local->{url} eq $method_source->{path}
      and $method_local->{method} eq $method_source->{method}) {
      next LOCAL_COMMAND;
    }
  }
TODO: {
    local $TODO = "Investigate extra methods";
    fail($msg);
  }
}

done_testing;<|MERGE_RESOLUTION|>--- conflicted
+++ resolved
@@ -33,12 +33,9 @@
    'POST session/:sessionId/window/:windowHandle/position' => 1,
    'GET session/:sessionId/window/:windowHandle/position'  => 1,
    'POST session/:sessionId/keys'                          => 1,
-<<<<<<< HEAD
    'GET session/:sessionId/location'                       => 1,
    'POST session/:sessionId/location'                      => 1,
-=======
    'POST session/:sessionId/window/:windowHandle/maximize' => 1,
->>>>>>> 0d03188f
    'GET session/:sessionId/local_storage'                  => 1,
    'POST session/:sessionId/local_storage'                 => 1,
    'DELETE session/:sessionId/local_storage'               => 1,
